--- conflicted
+++ resolved
@@ -239,14 +239,10 @@
 		apply_paravirt(pseg, pseg + para->sh_size);
 	}
 
-<<<<<<< HEAD
 	/* make jump label nops */
 	jump_label_apply_nops(me);
 
-	return module_bug_finalize(hdr, sechdrs, me);
-=======
-	return 0;
->>>>>>> cb655d0f
+	return 0;
 }
 
 void module_arch_cleanup(struct module *mod)
