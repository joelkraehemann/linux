--- conflicted
+++ resolved
@@ -1068,211 +1068,6 @@
 }
 #endif /* ! __ARCH_OMIT_COMPAT_SYS_GETDENTS64 */
 
-<<<<<<< HEAD
-static ssize_t compat_do_readv_writev(int type, struct file *file,
-			       const struct compat_iovec __user *uvector,
-			       unsigned long nr_segs, loff_t *pos)
-{
-	compat_ssize_t tot_len;
-	struct iovec iovstack[UIO_FASTIOV];
-	struct iovec *iov = iovstack;
-	ssize_t ret;
-	io_fn_t fn;
-	iov_fn_t fnv;
-
-	ret = -EINVAL;
-	if (!file->f_op)
-		goto out;
-
-	ret = compat_rw_copy_check_uvector(type, uvector, nr_segs,
-					       UIO_FASTIOV, iovstack, &iov);
-	if (ret <= 0)
-		goto out;
-
-	tot_len = ret;
-	ret = rw_verify_area(type, file, pos, tot_len);
-	if (ret < 0)
-		goto out;
-
-	fnv = NULL;
-	if (type == READ) {
-		fn = file->f_op->read;
-		fnv = file->f_op->aio_read;
-	} else {
-		fn = (io_fn_t)file->f_op->write;
-		fnv = file->f_op->aio_write;
-	}
-
-	if (fnv)
-		ret = do_sync_readv_writev(file, iov, nr_segs, tot_len,
-						pos, fnv);
-	else
-		ret = do_loop_readv_writev(file, iov, nr_segs, pos, fn);
-
-out:
-	if (iov != iovstack)
-		kfree(iov);
-	if ((ret + (type == READ)) > 0) {
-		if (type == READ)
-			fsnotify_access(file);
-		else
-			fsnotify_modify(file);
-	}
-	return ret;
-}
-
-static size_t compat_readv(struct file *file,
-			   const struct compat_iovec __user *vec,
-			   unsigned long vlen, loff_t *pos)
-{
-	ssize_t ret = -EBADF;
-
-	if (!(file->f_mode & FMODE_READ))
-		goto out;
-
-	ret = -EINVAL;
-	if (!file->f_op || (!file->f_op->aio_read && !file->f_op->read))
-		goto out;
-
-	ret = compat_do_readv_writev(READ, file, vec, vlen, pos);
-
-out:
-	if (ret > 0)
-		add_rchar(current, ret);
-	inc_syscr(current);
-	return ret;
-}
-
-asmlinkage ssize_t
-compat_sys_readv(unsigned long fd, const struct compat_iovec __user *vec,
-		 unsigned long vlen)
-{
-	struct fd f = fdget(fd);
-	ssize_t ret;
-	loff_t pos;
-
-	if (!f.file)
-		return -EBADF;
-	pos = f.file->f_pos;
-	ret = compat_readv(f.file, vec, vlen, &pos);
-	f.file->f_pos = pos;
-	fdput(f);
-	return ret;
-}
-
-asmlinkage ssize_t
-compat_sys_preadv64(unsigned long fd, const struct compat_iovec __user *vec,
-		    unsigned long vlen, loff_t pos)
-{
-	struct fd f;
-	ssize_t ret;
-
-	if (pos < 0)
-		return -EINVAL;
-	f = fdget(fd);
-	if (!f.file)
-		return -EBADF;
-	ret = -ESPIPE;
-	if (f.file->f_mode & FMODE_PREAD)
-		ret = compat_readv(f.file, vec, vlen, &pos);
-	fdput(f);
-	return ret;
-}
-
-asmlinkage ssize_t
-compat_sys_preadv(unsigned long fd, const struct compat_iovec __user *vec,
-		  unsigned long vlen, u32 pos_low, u32 pos_high)
-{
-	loff_t pos = ((loff_t)pos_high << 32) | pos_low;
-	return compat_sys_preadv64(fd, vec, vlen, pos);
-}
-
-static size_t compat_writev(struct file *file,
-			    const struct compat_iovec __user *vec,
-			    unsigned long vlen, loff_t *pos)
-{
-	ssize_t ret = -EBADF;
-
-	if (!(file->f_mode & FMODE_WRITE))
-		goto out;
-
-	ret = -EINVAL;
-	if (!file->f_op || (!file->f_op->aio_write && !file->f_op->write))
-		goto out;
-
-	ret = compat_do_readv_writev(WRITE, file, vec, vlen, pos);
-
-out:
-	if (ret > 0)
-		add_wchar(current, ret);
-	inc_syscw(current);
-	return ret;
-}
-
-asmlinkage ssize_t
-compat_sys_writev(unsigned long fd, const struct compat_iovec __user *vec,
-		  unsigned long vlen)
-{
-	struct fd f = fdget(fd);
-	ssize_t ret;
-	loff_t pos;
-
-	if (!f.file)
-		return -EBADF;
-	pos = f.file->f_pos;
-	ret = compat_writev(f.file, vec, vlen, &pos);
-	f.file->f_pos = pos;
-	fdput(f);
-	return ret;
-}
-
-asmlinkage ssize_t
-compat_sys_pwritev64(unsigned long fd, const struct compat_iovec __user *vec,
-		     unsigned long vlen, loff_t pos)
-{
-	struct fd f;
-	ssize_t ret;
-
-	if (pos < 0)
-		return -EINVAL;
-	f = fdget(fd);
-	if (!f.file)
-		return -EBADF;
-	ret = -ESPIPE;
-	if (f.file->f_mode & FMODE_PWRITE)
-		ret = compat_writev(f.file, vec, vlen, &pos);
-	fdput(f);
-	return ret;
-}
-
-asmlinkage ssize_t
-compat_sys_pwritev(unsigned long fd, const struct compat_iovec __user *vec,
-		   unsigned long vlen, u32 pos_low, u32 pos_high)
-{
-	loff_t pos = ((loff_t)pos_high << 32) | pos_low;
-	return compat_sys_pwritev64(fd, vec, vlen, pos);
-=======
-asmlinkage long
-compat_sys_vmsplice(int fd, const struct compat_iovec __user *iov32,
-		    unsigned int nr_segs, unsigned int flags)
-{
-	unsigned i;
-	struct iovec __user *iov;
-	if (nr_segs > UIO_MAXIOV)
-		return -EINVAL;
-	iov = compat_alloc_user_space(nr_segs * sizeof(struct iovec));
-	for (i = 0; i < nr_segs; i++) {
-		struct compat_iovec v;
-		if (get_user(v.iov_base, &iov32[i].iov_base) ||
-		    get_user(v.iov_len, &iov32[i].iov_len) ||
-		    put_user(compat_ptr(v.iov_base), &iov[i].iov_base) ||
-		    put_user(v.iov_len, &iov[i].iov_len))
-			return -EFAULT;
-	}
-	return sys_vmsplice(fd, iov, nr_segs, flags);
->>>>>>> ac3e3c5b
-}
-
 /*
  * Exactly like fs/open.c:sys_open(), except that it doesn't set the
  * O_LARGEFILE flag.
