--- conflicted
+++ resolved
@@ -2738,37 +2738,6 @@
 	return true;
 }
 
-<<<<<<< HEAD
-int Config_FileOperation(PSDevice pDevice, bool fwrite, unsigned char *Parameter) {
-	unsigned char *config_path = CONFIG_PATH;
-	unsigned char *buffer = NULL;
-	unsigned char tmpbuffer[20];
-	struct file   *filp = NULL;
-	mm_segment_t old_fs = get_fs();
-	//int oldfsuid=0,oldfsgid=0;
-	int result = 0;
-
-	set_fs(KERNEL_DS);
-
-	/* Can't do this anymore, so we rely on correct filesystem permissions:
-	//Make sure a caller can read or write power as root
-	oldfsuid=current->cred->fsuid;
-	oldfsgid=current->cred->fsgid;
-	current->cred->fsuid = 0;
-	current->cred->fsgid = 0;
-	*/
-
-	//open file
-	filp = filp_open(config_path, O_RDWR, 0);
-	if (IS_ERR(filp)) {
-		printk("Config_FileOperation:open file fail?\n");
-		result = -1;
-		goto error2;
-	}
-
-	if (!(filp->f_op) || !(filp->f_op->read) || !(filp->f_op->write)) {
-		printk("file %s cann't readable or writable?\n", config_path);
-=======
 int Config_FileOperation(PSDevice pDevice,bool fwrite,unsigned char *Parameter)
 {
 	unsigned char *buffer = kmalloc(1024, GFP_KERNEL);
@@ -2789,46 +2758,16 @@
 
 	if (kernel_read(file, 0, buffer, 1024) < 0) {
 		printk("read file error?\n");
->>>>>>> ac3e3c5b
 		result = -1;
 		goto error1;
 	}
 
-<<<<<<< HEAD
-	buffer = kmalloc(1024, GFP_KERNEL);
-	if (buffer == NULL) {
-		printk("allocate mem for file fail?\n");
-=======
 	if (Config_FileGetParameter("ZONETYPE",tmpbuffer,buffer)!=true) {
-		printk("get parameter error?\n");
->>>>>>> ac3e3c5b
-		result = -1;
-		goto error1;
-	}
-
-<<<<<<< HEAD
-	if (filp->f_op->read(filp, buffer, 1024, &filp->f_pos) < 0) {
-		printk("read file error?\n");
-		result = -1;
-		goto error1;
-	}
-
-	if (Config_FileGetParameter("ZONETYPE", tmpbuffer, buffer) != true) {
 		printk("get parameter error?\n");
 		result = -1;
 		goto error1;
 	}
 
-	if (memcmp(tmpbuffer, "USA", 3) == 0) {
-		result = ZoneType_USA;
-	} else if (memcmp(tmpbuffer, "JAPAN", 5) == 0) {
-		result = ZoneType_Japan;
-	} else if (memcmp(tmpbuffer, "EUROPE", 5) == 0) {
-		result = ZoneType_Europe;
-	} else {
-		result = -1;
-		printk("Unknown Zonetype[%s]?\n", tmpbuffer);
-=======
 	if (memcmp(tmpbuffer,"USA",3)==0) {
 		result = ZoneType_USA;
 	} else if(memcmp(tmpbuffer,"JAPAN",5)==0) {
@@ -2838,27 +2777,11 @@
 	} else {
 		result = -1;
 		printk("Unknown Zonetype[%s]?\n",tmpbuffer);
->>>>>>> ac3e3c5b
 	}
 
 error1:
 	kfree(buffer);
-<<<<<<< HEAD
-
-	if (filp_close(filp, NULL))
-		printk("Config_FileOperation:close file fail\n");
-
-error2:
-	set_fs(old_fs);
-
-	/*
-	  current->cred->fsuid=oldfsuid;
-	  current->cred->fsgid=oldfsgid;
-	*/
-
-=======
 	fput(file);
->>>>>>> ac3e3c5b
 	return result;
 }
 
