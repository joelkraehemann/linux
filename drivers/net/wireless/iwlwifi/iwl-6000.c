/******************************************************************************
 *
 * Copyright(c) 2008 - 2010 Intel Corporation. All rights reserved.
 *
 * This program is free software; you can redistribute it and/or modify it
 * under the terms of version 2 of the GNU General Public License as
 * published by the Free Software Foundation.
 *
 * This program is distributed in the hope that it will be useful, but WITHOUT
 * ANY WARRANTY; without even the implied warranty of MERCHANTABILITY or
 * FITNESS FOR A PARTICULAR PURPOSE.  See the GNU General Public License for
 * more details.
 *
 * You should have received a copy of the GNU General Public License along with
 * this program; if not, write to the Free Software Foundation, Inc.,
 * 51 Franklin Street, Fifth Floor, Boston, MA 02110, USA
 *
 * The full GNU General Public License is included in this distribution in the
 * file called LICENSE.
 *
 * Contact Information:
 *  Intel Linux Wireless <ilw@linux.intel.com>
 * Intel Corporation, 5200 N.E. Elam Young Parkway, Hillsboro, OR 97124-6497
 *
 *****************************************************************************/

#include <linux/kernel.h>
#include <linux/module.h>
#include <linux/init.h>
#include <linux/pci.h>
#include <linux/dma-mapping.h>
#include <linux/delay.h>
#include <linux/skbuff.h>
#include <linux/netdevice.h>
#include <linux/wireless.h>
#include <net/mac80211.h>
#include <linux/etherdevice.h>
#include <asm/unaligned.h>

#include "iwl-eeprom.h"
#include "iwl-dev.h"
#include "iwl-core.h"
#include "iwl-io.h"
#include "iwl-sta.h"
#include "iwl-agn.h"
#include "iwl-helpers.h"
#include "iwl-agn-hw.h"
#include "iwl-6000-hw.h"
#include "iwl-agn-led.h"
#include "iwl-agn-debugfs.h"

/* Highest firmware API version supported */
#define IWL6000_UCODE_API_MAX 4
#define IWL6050_UCODE_API_MAX 4
#define IWL6000G2_UCODE_API_MAX 4

/* Lowest firmware API version supported */
#define IWL6000_UCODE_API_MIN 4
#define IWL6050_UCODE_API_MIN 4
#define IWL6000G2_UCODE_API_MIN 4

#define IWL6000_FW_PRE "iwlwifi-6000-"
#define _IWL6000_MODULE_FIRMWARE(api) IWL6000_FW_PRE #api ".ucode"
#define IWL6000_MODULE_FIRMWARE(api) _IWL6000_MODULE_FIRMWARE(api)

#define IWL6050_FW_PRE "iwlwifi-6050-"
#define _IWL6050_MODULE_FIRMWARE(api) IWL6050_FW_PRE #api ".ucode"
#define IWL6050_MODULE_FIRMWARE(api) _IWL6050_MODULE_FIRMWARE(api)

#define IWL6000G2A_FW_PRE "iwlwifi-6000g2a-"
#define _IWL6000G2A_MODULE_FIRMWARE(api) IWL6000G2A_FW_PRE #api ".ucode"
#define IWL6000G2A_MODULE_FIRMWARE(api) _IWL6000G2A_MODULE_FIRMWARE(api)

#define IWL6000G2B_FW_PRE "iwlwifi-6000g2b-"
#define _IWL6000G2B_MODULE_FIRMWARE(api) IWL6000G2B_FW_PRE #api ".ucode"
#define IWL6000G2B_MODULE_FIRMWARE(api) _IWL6000G2B_MODULE_FIRMWARE(api)


static void iwl6000_set_ct_threshold(struct iwl_priv *priv)
{
	/* want Celsius */
	priv->hw_params.ct_kill_threshold = CT_KILL_THRESHOLD;
	priv->hw_params.ct_kill_exit_threshold = CT_KILL_EXIT_THRESHOLD;
}

/* Indicate calibration version to uCode. */
static void iwl6000_set_calib_version(struct iwl_priv *priv)
{
	if (priv->cfg->need_dc_calib &&
	    (priv->cfg->ops->lib->eeprom_ops.calib_version(priv) >= 6))
		iwl_set_bit(priv, CSR_GP_DRIVER_REG,
				CSR_GP_DRIVER_REG_BIT_CALIB_VERSION6);
}

/* NIC configuration for 6000 series */
static void iwl6000_nic_config(struct iwl_priv *priv)
{
	u16 radio_cfg;

	radio_cfg = iwl_eeprom_query16(priv, EEPROM_RADIO_CONFIG);

	/* write radio config values to register */
	if (EEPROM_RF_CFG_TYPE_MSK(radio_cfg) <= EEPROM_RF_CONFIG_TYPE_MAX)
		iwl_set_bit(priv, CSR_HW_IF_CONFIG_REG,
			    EEPROM_RF_CFG_TYPE_MSK(radio_cfg) |
			    EEPROM_RF_CFG_STEP_MSK(radio_cfg) |
			    EEPROM_RF_CFG_DASH_MSK(radio_cfg));

	/* set CSR_HW_CONFIG_REG for uCode use */
	iwl_set_bit(priv, CSR_HW_IF_CONFIG_REG,
		    CSR_HW_IF_CONFIG_REG_BIT_RADIO_SI |
		    CSR_HW_IF_CONFIG_REG_BIT_MAC_SI);

	/* no locking required for register write */
	if (priv->cfg->pa_type == IWL_PA_INTERNAL) {
		/* 2x2 IPA phy type */
		iwl_write32(priv, CSR_GP_DRIVER_REG,
			     CSR_GP_DRIVER_REG_BIT_RADIO_SKU_2x2_IPA);
	}
	/* else do nothing, uCode configured */
	if (priv->cfg->ops->lib->temp_ops.set_calib_version)
		priv->cfg->ops->lib->temp_ops.set_calib_version(priv);
}

static struct iwl_sensitivity_ranges iwl6000_sensitivity = {
	.min_nrg_cck = 97,
	.max_nrg_cck = 0, /* not used, set to 0 */
	.auto_corr_min_ofdm = 80,
	.auto_corr_min_ofdm_mrc = 128,
	.auto_corr_min_ofdm_x1 = 105,
	.auto_corr_min_ofdm_mrc_x1 = 192,

	.auto_corr_max_ofdm = 145,
	.auto_corr_max_ofdm_mrc = 232,
	.auto_corr_max_ofdm_x1 = 110,
	.auto_corr_max_ofdm_mrc_x1 = 232,

	.auto_corr_min_cck = 125,
	.auto_corr_max_cck = 175,
	.auto_corr_min_cck_mrc = 160,
	.auto_corr_max_cck_mrc = 310,
	.nrg_th_cck = 97,
	.nrg_th_ofdm = 100,

	.barker_corr_th_min = 190,
	.barker_corr_th_min_mrc = 390,
	.nrg_th_cca = 62,
};

static int iwl6000_hw_set_hw_params(struct iwl_priv *priv)
{
	if (priv->cfg->mod_params->num_of_queues >= IWL_MIN_NUM_QUEUES &&
	    priv->cfg->mod_params->num_of_queues <= IWLAGN_NUM_QUEUES)
		priv->cfg->num_of_queues =
			priv->cfg->mod_params->num_of_queues;

	priv->hw_params.max_txq_num = priv->cfg->num_of_queues;
	priv->hw_params.dma_chnl_num = FH50_TCSR_CHNL_NUM;
	priv->hw_params.scd_bc_tbls_size =
			priv->cfg->num_of_queues *
			sizeof(struct iwlagn_scd_bc_tbl);
	priv->hw_params.tfd_size = sizeof(struct iwl_tfd);
	priv->hw_params.max_stations = IWLAGN_STATION_COUNT;
	priv->hw_params.bcast_sta_id = IWLAGN_BROADCAST_ID;

	priv->hw_params.max_data_size = IWL60_RTC_DATA_SIZE;
	priv->hw_params.max_inst_size = IWL60_RTC_INST_SIZE;

	priv->hw_params.max_bsm_size = 0;
	priv->hw_params.ht40_channel =  BIT(IEEE80211_BAND_2GHZ) |
					BIT(IEEE80211_BAND_5GHZ);
	priv->hw_params.rx_wrt_ptr_reg = FH_RSCSR_CHNL0_WPTR;

	priv->hw_params.tx_chains_num = num_of_ant(priv->cfg->valid_tx_ant);
	priv->hw_params.rx_chains_num = num_of_ant(priv->cfg->valid_rx_ant);
	priv->hw_params.valid_tx_ant = priv->cfg->valid_tx_ant;
	priv->hw_params.valid_rx_ant = priv->cfg->valid_rx_ant;

	if (priv->cfg->ops->lib->temp_ops.set_ct_kill)
		priv->cfg->ops->lib->temp_ops.set_ct_kill(priv);

	/* Set initial sensitivity parameters */
	/* Set initial calibration set */
	priv->hw_params.sens = &iwl6000_sensitivity;
	priv->hw_params.calib_init_cfg =
		BIT(IWL_CALIB_XTAL)		|
		BIT(IWL_CALIB_LO)		|
		BIT(IWL_CALIB_TX_IQ)		|
		BIT(IWL_CALIB_BASE_BAND);
	if (priv->cfg->need_dc_calib)
		priv->hw_params.calib_init_cfg |= BIT(IWL_CALIB_DC);

	priv->hw_params.beacon_time_tsf_bits = IWLAGN_EXT_BEACON_TIME_POS;

	return 0;
}

static int iwl6000_hw_channel_switch(struct iwl_priv *priv,
				     struct ieee80211_channel_switch *ch_switch)
{
	struct iwl6000_channel_switch_cmd cmd;
	const struct iwl_channel_info *ch_info;
	u32 switch_time_in_usec, ucode_switch_time;
	u16 ch;
	u32 tsf_low;
	u8 switch_count;
	u16 beacon_interval = le16_to_cpu(priv->rxon_timing.beacon_interval);
	struct ieee80211_vif *vif = priv->vif;
	struct iwl_host_cmd hcmd = {
		.id = REPLY_CHANNEL_SWITCH,
		.len = sizeof(cmd),
		.flags = CMD_SYNC,
		.data = &cmd,
	};

	cmd.band = priv->band == IEEE80211_BAND_2GHZ;
	ch = ieee80211_frequency_to_channel(ch_switch->channel->center_freq);
	IWL_DEBUG_11H(priv, "channel switch from %u to %u\n",
		      priv->active_rxon.channel, ch);
	cmd.channel = cpu_to_le16(ch);
	cmd.rxon_flags = priv->staging_rxon.flags;
	cmd.rxon_filter_flags = priv->staging_rxon.filter_flags;
	switch_count = ch_switch->count;
	tsf_low = ch_switch->timestamp & 0x0ffffffff;
	/*
	 * calculate the ucode channel switch time
	 * adding TSF as one of the factor for when to switch
	 */
	if ((priv->ucode_beacon_time > tsf_low) && beacon_interval) {
		if (switch_count > ((priv->ucode_beacon_time - tsf_low) /
		    beacon_interval)) {
			switch_count -= (priv->ucode_beacon_time -
				tsf_low) / beacon_interval;
		} else
			switch_count = 0;
	}
	if (switch_count <= 1)
		cmd.switch_time = cpu_to_le32(priv->ucode_beacon_time);
	else {
		switch_time_in_usec =
			vif->bss_conf.beacon_int * switch_count * TIME_UNIT;
		ucode_switch_time = iwl_usecs_to_beacons(priv,
							 switch_time_in_usec,
							 beacon_interval);
		cmd.switch_time = iwl_add_beacon_time(priv,
						      priv->ucode_beacon_time,
						      ucode_switch_time,
						      beacon_interval);
	}
	IWL_DEBUG_11H(priv, "uCode time for the switch is 0x%x\n",
		      cmd.switch_time);
	ch_info = iwl_get_channel_info(priv, priv->band, ch);
	if (ch_info)
		cmd.expect_beacon = is_channel_radar(ch_info);
	else {
		IWL_ERR(priv, "invalid channel switch from %u to %u\n",
			priv->active_rxon.channel, ch);
		return -EFAULT;
	}
	priv->switch_rxon.channel = cmd.channel;
	priv->switch_rxon.switch_in_progress = true;

	return iwl_send_cmd_sync(priv, &hcmd);
}

static struct iwl_lib_ops iwl6000_lib = {
	.set_hw_params = iwl6000_hw_set_hw_params,
	.txq_update_byte_cnt_tbl = iwlagn_txq_update_byte_cnt_tbl,
	.txq_inval_byte_cnt_tbl = iwlagn_txq_inval_byte_cnt_tbl,
	.txq_set_sched = iwlagn_txq_set_sched,
	.txq_agg_enable = iwlagn_txq_agg_enable,
	.txq_agg_disable = iwlagn_txq_agg_disable,
	.txq_attach_buf_to_tfd = iwl_hw_txq_attach_buf_to_tfd,
	.txq_free_tfd = iwl_hw_txq_free_tfd,
	.txq_init = iwl_hw_tx_queue_init,
	.rx_handler_setup = iwlagn_rx_handler_setup,
	.setup_deferred_work = iwlagn_setup_deferred_work,
	.is_valid_rtc_data_addr = iwlagn_hw_valid_rtc_data_addr,
	.load_ucode = iwlagn_load_ucode,
	.dump_nic_event_log = iwl_dump_nic_event_log,
	.dump_nic_error_log = iwl_dump_nic_error_log,
	.dump_csr = iwl_dump_csr,
	.dump_fh = iwl_dump_fh,
	.init_alive_start = iwlagn_init_alive_start,
	.alive_notify = iwlagn_alive_notify,
	.send_tx_power = iwlagn_send_tx_power,
	.update_chain_flags = iwl_update_chain_flags,
	.set_channel_switch = iwl6000_hw_channel_switch,
	.apm_ops = {
		.init = iwl_apm_init,
		.stop = iwl_apm_stop,
		.config = iwl6000_nic_config,
		.set_pwr_src = iwl_set_pwr_src,
	},
	.eeprom_ops = {
		.regulatory_bands = {
			EEPROM_REG_BAND_1_CHANNELS,
			EEPROM_REG_BAND_2_CHANNELS,
			EEPROM_REG_BAND_3_CHANNELS,
			EEPROM_REG_BAND_4_CHANNELS,
			EEPROM_REG_BAND_5_CHANNELS,
			EEPROM_6000_REG_BAND_24_HT40_CHANNELS,
			EEPROM_REG_BAND_52_HT40_CHANNELS
		},
		.verify_signature  = iwlcore_eeprom_verify_signature,
		.acquire_semaphore = iwlcore_eeprom_acquire_semaphore,
		.release_semaphore = iwlcore_eeprom_release_semaphore,
		.calib_version	= iwlagn_eeprom_calib_version,
		.query_addr = iwlagn_eeprom_query_addr,
		.update_enhanced_txpower = iwlcore_eeprom_enhanced_txpower,
	},
	.post_associate = iwl_post_associate,
	.isr = iwl_isr_ict,
	.config_ap = iwl_config_ap,
	.temp_ops = {
		.temperature = iwlagn_temperature,
		.set_ct_kill = iwl6000_set_ct_threshold,
		.set_calib_version = iwl6000_set_calib_version,
	 },
	.manage_ibss_station = iwlagn_manage_ibss_station,
	.update_bcast_station = iwl_update_bcast_station,
	.debugfs_ops = {
		.rx_stats_read = iwl_ucode_rx_stats_read,
		.tx_stats_read = iwl_ucode_tx_stats_read,
		.general_stats_read = iwl_ucode_general_stats_read,
		.bt_stats_read = iwl_ucode_bt_stats_read,
	},
	.recover_from_tx_stall = iwl_bg_monitor_recover,
	.check_plcp_health = iwl_good_plcp_health,
	.check_ack_health = iwl_good_ack_health,
	.txfifo_flush = iwlagn_txfifo_flush,
	.dev_txfifo_flush = iwlagn_dev_txfifo_flush,
};

static const struct iwl_ops iwl6000_ops = {
	.lib = &iwl6000_lib,
	.hcmd = &iwlagn_hcmd,
	.utils = &iwlagn_hcmd_utils,
	.led = &iwlagn_led_ops,
};

static void do_not_send_bt_config(struct iwl_priv *priv)
{
}

static struct iwl_hcmd_ops iwl6000g2b_hcmd = {
	.rxon_assoc = iwlagn_send_rxon_assoc,
	.commit_rxon = iwl_commit_rxon,
	.set_rxon_chain = iwl_set_rxon_chain,
	.set_tx_ant = iwlagn_send_tx_ant_config,
	.send_bt_config = do_not_send_bt_config,
};

static const struct iwl_ops iwl6000g2b_ops = {
	.lib = &iwl6000_lib,
	.hcmd = &iwl6000g2b_hcmd,
	.utils = &iwlagn_hcmd_utils,
	.led = &iwlagn_led_ops,
};

struct iwl_cfg iwl6000g2a_2agn_cfg = {
	.name = "6000 Series 2x2 AGN Gen2a",
	.fw_name_pre = IWL6000G2A_FW_PRE,
	.ucode_api_max = IWL6000G2_UCODE_API_MAX,
	.ucode_api_min = IWL6000G2_UCODE_API_MIN,
	.sku = IWL_SKU_A|IWL_SKU_G|IWL_SKU_N,
	.ops = &iwl6000_ops,
	.eeprom_size = OTP_LOW_IMAGE_SIZE,
	.eeprom_ver = EEPROM_6000G2_EEPROM_VERSION,
	.eeprom_calib_ver = EEPROM_6000G2_TX_POWER_VERSION,
	.num_of_queues = IWLAGN_NUM_QUEUES,
	.num_of_ampdu_queues = IWLAGN_NUM_AMPDU_QUEUES,
	.mod_params = &iwlagn_mod_params,
	.valid_tx_ant = ANT_AB,
	.valid_rx_ant = ANT_AB,
	.pll_cfg_val = 0,
	.set_l0s = true,
	.use_bsm = false,
	.pa_type = IWL_PA_SYSTEM,
	.max_ll_items = OTP_MAX_LL_ITEMS_6x00,
	.shadow_ram_support = true,
	.ht_greenfield_support = true,
	.led_compensation = 51,
	.use_rts_for_aggregation = true, /* use rts/cts protection */
	.chain_noise_num_beacons = IWL_CAL_NUM_BEACONS,
	.supports_idle = true,
	.adv_thermal_throttle = true,
	.support_ct_kill_exit = true,
	.plcp_delta_threshold = IWL_MAX_PLCP_ERR_THRESHOLD_DEF,
	.chain_noise_scale = 1000,
	.monitor_recover_period = IWL_MONITORING_PERIOD,
	.max_event_log_size = 512,
	.ucode_tracing = true,
	.sensitivity_calib_by_driver = true,
	.chain_noise_calib_by_driver = true,
	.need_dc_calib = true,
};

struct iwl_cfg iwl6000g2a_2abg_cfg = {
	.name = "6000 Series 2x2 ABG Gen2a",
	.fw_name_pre = IWL6000G2A_FW_PRE,
	.ucode_api_max = IWL6000G2_UCODE_API_MAX,
	.ucode_api_min = IWL6000G2_UCODE_API_MIN,
	.sku = IWL_SKU_A|IWL_SKU_G,
	.ops = &iwl6000_ops,
	.eeprom_size = OTP_LOW_IMAGE_SIZE,
	.eeprom_ver = EEPROM_6000G2_EEPROM_VERSION,
	.eeprom_calib_ver = EEPROM_6000G2_TX_POWER_VERSION,
	.num_of_queues = IWLAGN_NUM_QUEUES,
	.num_of_ampdu_queues = IWLAGN_NUM_AMPDU_QUEUES,
	.mod_params = &iwlagn_mod_params,
	.valid_tx_ant = ANT_AB,
	.valid_rx_ant = ANT_AB,
	.pll_cfg_val = 0,
	.set_l0s = true,
	.use_bsm = false,
	.pa_type = IWL_PA_SYSTEM,
	.max_ll_items = OTP_MAX_LL_ITEMS_6x00,
	.shadow_ram_support = true,
	.led_compensation = 51,
	.chain_noise_num_beacons = IWL_CAL_NUM_BEACONS,
	.supports_idle = true,
	.adv_thermal_throttle = true,
	.support_ct_kill_exit = true,
	.plcp_delta_threshold = IWL_MAX_PLCP_ERR_THRESHOLD_DEF,
	.chain_noise_scale = 1000,
	.monitor_recover_period = IWL_MONITORING_PERIOD,
	.max_event_log_size = 512,
	.sensitivity_calib_by_driver = true,
	.chain_noise_calib_by_driver = true,
	.need_dc_calib = true,
};

struct iwl_cfg iwl6000g2a_2bg_cfg = {
	.name = "6000 Series 2x2 BG Gen2a",
	.fw_name_pre = IWL6000G2A_FW_PRE,
	.ucode_api_max = IWL6000G2_UCODE_API_MAX,
	.ucode_api_min = IWL6000G2_UCODE_API_MIN,
	.sku = IWL_SKU_G,
	.ops = &iwl6000_ops,
	.eeprom_size = OTP_LOW_IMAGE_SIZE,
	.eeprom_ver = EEPROM_6000G2_EEPROM_VERSION,
	.eeprom_calib_ver = EEPROM_6000G2_TX_POWER_VERSION,
	.num_of_queues = IWLAGN_NUM_QUEUES,
	.num_of_ampdu_queues = IWLAGN_NUM_AMPDU_QUEUES,
	.mod_params = &iwlagn_mod_params,
	.valid_tx_ant = ANT_AB,
	.valid_rx_ant = ANT_AB,
	.pll_cfg_val = 0,
	.set_l0s = true,
	.use_bsm = false,
	.pa_type = IWL_PA_SYSTEM,
	.max_ll_items = OTP_MAX_LL_ITEMS_6x00,
	.shadow_ram_support = true,
	.led_compensation = 51,
	.chain_noise_num_beacons = IWL_CAL_NUM_BEACONS,
	.supports_idle = true,
	.adv_thermal_throttle = true,
	.support_ct_kill_exit = true,
	.plcp_delta_threshold = IWL_MAX_PLCP_ERR_THRESHOLD_DEF,
	.chain_noise_scale = 1000,
	.monitor_recover_period = IWL_MONITORING_PERIOD,
	.max_event_log_size = 512,
	.sensitivity_calib_by_driver = true,
	.chain_noise_calib_by_driver = true,
	.need_dc_calib = true,
};

struct iwl_cfg iwl6000g2b_2agn_cfg = {
	.name = "6000 Series 2x2 AGN Gen2b",
	.fw_name_pre = IWL6000G2B_FW_PRE,
	.ucode_api_max = IWL6000G2_UCODE_API_MAX,
	.ucode_api_min = IWL6000G2_UCODE_API_MIN,
	.sku = IWL_SKU_A|IWL_SKU_G|IWL_SKU_N,
	.ops = &iwl6000g2b_ops,
	.eeprom_size = OTP_LOW_IMAGE_SIZE,
	.eeprom_ver = EEPROM_6000G2_EEPROM_VERSION,
	.eeprom_calib_ver = EEPROM_6000G2_TX_POWER_VERSION,
	.num_of_queues = IWLAGN_NUM_QUEUES,
	.num_of_ampdu_queues = IWLAGN_NUM_AMPDU_QUEUES,
	.mod_params = &iwlagn_mod_params,
	.valid_tx_ant = ANT_AB,
	.valid_rx_ant = ANT_AB,
	.pll_cfg_val = 0,
	.set_l0s = true,
	.use_bsm = false,
	.pa_type = IWL_PA_SYSTEM,
	.max_ll_items = OTP_MAX_LL_ITEMS_6x00,
	.shadow_ram_support = true,
	.ht_greenfield_support = true,
	.led_compensation = 51,
<<<<<<< HEAD
	.use_rts_for_ht = true, /* use rts/cts protection */
=======
	.use_rts_for_aggregation = true, /* use rts/cts protection */
>>>>>>> 56385a12
	.chain_noise_num_beacons = IWL_CAL_NUM_BEACONS,
	.supports_idle = true,
	.adv_thermal_throttle = true,
	.support_ct_kill_exit = true,
	.plcp_delta_threshold = IWL_MAX_PLCP_ERR_THRESHOLD_DEF,
	.chain_noise_scale = 1000,
	.monitor_recover_period = IWL_MONITORING_PERIOD,
	.max_event_log_size = 512,
	.sensitivity_calib_by_driver = true,
	.chain_noise_calib_by_driver = true,
	.need_dc_calib = true,
	.bt_statistics = true,
};

struct iwl_cfg iwl6000g2b_2abg_cfg = {
	.name = "6000 Series 2x2 ABG Gen2b",
	.fw_name_pre = IWL6000G2B_FW_PRE,
	.ucode_api_max = IWL6000G2_UCODE_API_MAX,
	.ucode_api_min = IWL6000G2_UCODE_API_MIN,
	.sku = IWL_SKU_A|IWL_SKU_G,
	.ops = &iwl6000g2b_ops,
	.eeprom_size = OTP_LOW_IMAGE_SIZE,
	.eeprom_ver = EEPROM_6000G2_EEPROM_VERSION,
	.eeprom_calib_ver = EEPROM_6000G2_TX_POWER_VERSION,
	.num_of_queues = IWLAGN_NUM_QUEUES,
	.num_of_ampdu_queues = IWLAGN_NUM_AMPDU_QUEUES,
	.mod_params = &iwlagn_mod_params,
	.valid_tx_ant = ANT_AB,
	.valid_rx_ant = ANT_AB,
	.pll_cfg_val = 0,
	.set_l0s = true,
	.use_bsm = false,
	.pa_type = IWL_PA_SYSTEM,
	.max_ll_items = OTP_MAX_LL_ITEMS_6x00,
	.shadow_ram_support = true,
	.led_compensation = 51,
	.chain_noise_num_beacons = IWL_CAL_NUM_BEACONS,
	.supports_idle = true,
	.adv_thermal_throttle = true,
	.support_ct_kill_exit = true,
	.plcp_delta_threshold = IWL_MAX_PLCP_ERR_THRESHOLD_DEF,
	.chain_noise_scale = 1000,
	.monitor_recover_period = IWL_MONITORING_PERIOD,
	.max_event_log_size = 512,
	.sensitivity_calib_by_driver = true,
	.chain_noise_calib_by_driver = true,
	.need_dc_calib = true,
	.bt_statistics = true,
};

struct iwl_cfg iwl6000g2b_2bgn_cfg = {
	.name = "6000 Series 2x2 BGN Gen2b",
	.fw_name_pre = IWL6000G2B_FW_PRE,
	.ucode_api_max = IWL6000G2_UCODE_API_MAX,
	.ucode_api_min = IWL6000G2_UCODE_API_MIN,
	.sku = IWL_SKU_G|IWL_SKU_N,
	.ops = &iwl6000g2b_ops,
	.eeprom_size = OTP_LOW_IMAGE_SIZE,
	.eeprom_ver = EEPROM_6000G2_EEPROM_VERSION,
	.eeprom_calib_ver = EEPROM_6000G2_TX_POWER_VERSION,
	.num_of_queues = IWLAGN_NUM_QUEUES,
	.num_of_ampdu_queues = IWLAGN_NUM_AMPDU_QUEUES,
	.mod_params = &iwlagn_mod_params,
	.valid_tx_ant = ANT_AB,
	.valid_rx_ant = ANT_AB,
	.pll_cfg_val = 0,
	.set_l0s = true,
	.use_bsm = false,
	.pa_type = IWL_PA_SYSTEM,
	.max_ll_items = OTP_MAX_LL_ITEMS_6x00,
	.shadow_ram_support = true,
	.ht_greenfield_support = true,
	.led_compensation = 51,
<<<<<<< HEAD
	.use_rts_for_ht = true, /* use rts/cts protection */
=======
	.use_rts_for_aggregation = true, /* use rts/cts protection */
>>>>>>> 56385a12
	.chain_noise_num_beacons = IWL_CAL_NUM_BEACONS,
	.supports_idle = true,
	.adv_thermal_throttle = true,
	.support_ct_kill_exit = true,
	.plcp_delta_threshold = IWL_MAX_PLCP_ERR_THRESHOLD_DEF,
	.chain_noise_scale = 1000,
	.monitor_recover_period = IWL_MONITORING_PERIOD,
	.max_event_log_size = 512,
	.sensitivity_calib_by_driver = true,
	.chain_noise_calib_by_driver = true,
	.need_dc_calib = true,
	.bt_statistics = true,
};

struct iwl_cfg iwl6000g2b_2bg_cfg = {
	.name = "6000 Series 2x2 BG Gen2b",
	.fw_name_pre = IWL6000G2B_FW_PRE,
	.ucode_api_max = IWL6000G2_UCODE_API_MAX,
	.ucode_api_min = IWL6000G2_UCODE_API_MIN,
	.sku = IWL_SKU_G,
	.ops = &iwl6000g2b_ops,
	.eeprom_size = OTP_LOW_IMAGE_SIZE,
	.eeprom_ver = EEPROM_6000G2_EEPROM_VERSION,
	.eeprom_calib_ver = EEPROM_6000G2_TX_POWER_VERSION,
	.num_of_queues = IWLAGN_NUM_QUEUES,
	.num_of_ampdu_queues = IWLAGN_NUM_AMPDU_QUEUES,
	.mod_params = &iwlagn_mod_params,
	.valid_tx_ant = ANT_AB,
	.valid_rx_ant = ANT_AB,
	.pll_cfg_val = 0,
	.set_l0s = true,
	.use_bsm = false,
	.pa_type = IWL_PA_SYSTEM,
	.max_ll_items = OTP_MAX_LL_ITEMS_6x00,
	.shadow_ram_support = true,
	.led_compensation = 51,
	.chain_noise_num_beacons = IWL_CAL_NUM_BEACONS,
	.supports_idle = true,
	.adv_thermal_throttle = true,
	.support_ct_kill_exit = true,
	.plcp_delta_threshold = IWL_MAX_PLCP_ERR_THRESHOLD_DEF,
	.chain_noise_scale = 1000,
	.monitor_recover_period = IWL_MONITORING_PERIOD,
	.max_event_log_size = 512,
	.sensitivity_calib_by_driver = true,
	.chain_noise_calib_by_driver = true,
	.need_dc_calib = true,
	.bt_statistics = true,
};

struct iwl_cfg iwl6000g2b_bgn_cfg = {
	.name = "6000 Series 1x2 BGN Gen2b",
	.fw_name_pre = IWL6000G2B_FW_PRE,
	.ucode_api_max = IWL6000G2_UCODE_API_MAX,
	.ucode_api_min = IWL6000G2_UCODE_API_MIN,
	.sku = IWL_SKU_G|IWL_SKU_N,
	.ops = &iwl6000g2b_ops,
	.eeprom_size = OTP_LOW_IMAGE_SIZE,
	.eeprom_ver = EEPROM_6000G2_EEPROM_VERSION,
	.eeprom_calib_ver = EEPROM_6000G2_TX_POWER_VERSION,
	.num_of_queues = IWLAGN_NUM_QUEUES,
	.num_of_ampdu_queues = IWLAGN_NUM_AMPDU_QUEUES,
	.mod_params = &iwlagn_mod_params,
	.valid_tx_ant = ANT_A,
	.valid_rx_ant = ANT_AB,
	.pll_cfg_val = 0,
	.set_l0s = true,
	.use_bsm = false,
	.pa_type = IWL_PA_SYSTEM,
	.max_ll_items = OTP_MAX_LL_ITEMS_6x00,
	.shadow_ram_support = true,
	.ht_greenfield_support = true,
	.led_compensation = 51,
<<<<<<< HEAD
	.use_rts_for_ht = true, /* use rts/cts protection */
=======
	.use_rts_for_aggregation = true, /* use rts/cts protection */
>>>>>>> 56385a12
	.chain_noise_num_beacons = IWL_CAL_NUM_BEACONS,
	.supports_idle = true,
	.adv_thermal_throttle = true,
	.support_ct_kill_exit = true,
	.plcp_delta_threshold = IWL_MAX_PLCP_ERR_THRESHOLD_DEF,
	.chain_noise_scale = 1000,
	.monitor_recover_period = IWL_MONITORING_PERIOD,
	.max_event_log_size = 512,
	.sensitivity_calib_by_driver = true,
	.chain_noise_calib_by_driver = true,
	.need_dc_calib = true,
	.bt_statistics = true,
};

struct iwl_cfg iwl6000g2b_bg_cfg = {
	.name = "6000 Series 1x2 BG Gen2b",
	.fw_name_pre = IWL6000G2B_FW_PRE,
	.ucode_api_max = IWL6000G2_UCODE_API_MAX,
	.ucode_api_min = IWL6000G2_UCODE_API_MIN,
	.sku = IWL_SKU_G,
	.ops = &iwl6000g2b_ops,
	.eeprom_size = OTP_LOW_IMAGE_SIZE,
	.eeprom_ver = EEPROM_6000G2_EEPROM_VERSION,
	.eeprom_calib_ver = EEPROM_6000G2_TX_POWER_VERSION,
	.num_of_queues = IWLAGN_NUM_QUEUES,
	.num_of_ampdu_queues = IWLAGN_NUM_AMPDU_QUEUES,
	.mod_params = &iwlagn_mod_params,
	.valid_tx_ant = ANT_A,
	.valid_rx_ant = ANT_AB,
	.pll_cfg_val = 0,
	.set_l0s = true,
	.use_bsm = false,
	.pa_type = IWL_PA_SYSTEM,
	.max_ll_items = OTP_MAX_LL_ITEMS_6x00,
	.shadow_ram_support = true,
	.led_compensation = 51,
	.chain_noise_num_beacons = IWL_CAL_NUM_BEACONS,
	.supports_idle = true,
	.adv_thermal_throttle = true,
	.support_ct_kill_exit = true,
	.plcp_delta_threshold = IWL_MAX_PLCP_ERR_THRESHOLD_DEF,
	.chain_noise_scale = 1000,
	.monitor_recover_period = IWL_MONITORING_PERIOD,
	.max_event_log_size = 512,
	.sensitivity_calib_by_driver = true,
	.chain_noise_calib_by_driver = true,
	.need_dc_calib = true,
	.bt_statistics = true,
};

/*
 * "i": Internal configuration, use internal Power Amplifier
 */
struct iwl_cfg iwl6000i_2agn_cfg = {
	.name = "Intel(R) Centrino(R) Advanced-N 6200 AGN",
	.fw_name_pre = IWL6000_FW_PRE,
	.ucode_api_max = IWL6000_UCODE_API_MAX,
	.ucode_api_min = IWL6000_UCODE_API_MIN,
	.sku = IWL_SKU_A|IWL_SKU_G|IWL_SKU_N,
	.ops = &iwl6000_ops,
	.eeprom_size = OTP_LOW_IMAGE_SIZE,
	.eeprom_ver = EEPROM_6000_EEPROM_VERSION,
	.eeprom_calib_ver = EEPROM_6000_TX_POWER_VERSION,
	.num_of_queues = IWLAGN_NUM_QUEUES,
	.num_of_ampdu_queues = IWLAGN_NUM_AMPDU_QUEUES,
	.mod_params = &iwlagn_mod_params,
	.valid_tx_ant = ANT_BC,
	.valid_rx_ant = ANT_BC,
	.pll_cfg_val = 0,
	.set_l0s = true,
	.use_bsm = false,
	.pa_type = IWL_PA_INTERNAL,
	.max_ll_items = OTP_MAX_LL_ITEMS_6x00,
	.shadow_ram_support = true,
	.ht_greenfield_support = true,
	.led_compensation = 51,
	.use_rts_for_aggregation = true, /* use rts/cts protection */
	.chain_noise_num_beacons = IWL_CAL_NUM_BEACONS,
	.supports_idle = true,
	.adv_thermal_throttle = true,
	.support_ct_kill_exit = true,
	.plcp_delta_threshold = IWL_MAX_PLCP_ERR_THRESHOLD_DEF,
	.chain_noise_scale = 1000,
	.monitor_recover_period = IWL_MONITORING_PERIOD,
	.max_event_log_size = 1024,
	.ucode_tracing = true,
	.sensitivity_calib_by_driver = true,
	.chain_noise_calib_by_driver = true,
};

struct iwl_cfg iwl6000i_2abg_cfg = {
	.name = "Intel(R) Centrino(R) Advanced-N 6200 ABG",
	.fw_name_pre = IWL6000_FW_PRE,
	.ucode_api_max = IWL6000_UCODE_API_MAX,
	.ucode_api_min = IWL6000_UCODE_API_MIN,
	.sku = IWL_SKU_A|IWL_SKU_G,
	.ops = &iwl6000_ops,
	.eeprom_size = OTP_LOW_IMAGE_SIZE,
	.eeprom_ver = EEPROM_6000_EEPROM_VERSION,
	.eeprom_calib_ver = EEPROM_6000_TX_POWER_VERSION,
	.num_of_queues = IWLAGN_NUM_QUEUES,
	.num_of_ampdu_queues = IWLAGN_NUM_AMPDU_QUEUES,
	.mod_params = &iwlagn_mod_params,
	.valid_tx_ant = ANT_BC,
	.valid_rx_ant = ANT_BC,
	.pll_cfg_val = 0,
	.set_l0s = true,
	.use_bsm = false,
	.pa_type = IWL_PA_INTERNAL,
	.max_ll_items = OTP_MAX_LL_ITEMS_6x00,
	.shadow_ram_support = true,
	.led_compensation = 51,
	.chain_noise_num_beacons = IWL_CAL_NUM_BEACONS,
	.supports_idle = true,
	.adv_thermal_throttle = true,
	.support_ct_kill_exit = true,
	.plcp_delta_threshold = IWL_MAX_PLCP_ERR_THRESHOLD_DEF,
	.chain_noise_scale = 1000,
	.monitor_recover_period = IWL_MONITORING_PERIOD,
	.max_event_log_size = 1024,
	.ucode_tracing = true,
	.sensitivity_calib_by_driver = true,
	.chain_noise_calib_by_driver = true,
};

struct iwl_cfg iwl6000i_2bg_cfg = {
	.name = "Intel(R) Centrino(R) Advanced-N 6200 BG",
	.fw_name_pre = IWL6000_FW_PRE,
	.ucode_api_max = IWL6000_UCODE_API_MAX,
	.ucode_api_min = IWL6000_UCODE_API_MIN,
	.sku = IWL_SKU_G,
	.ops = &iwl6000_ops,
	.eeprom_size = OTP_LOW_IMAGE_SIZE,
	.eeprom_ver = EEPROM_6000_EEPROM_VERSION,
	.eeprom_calib_ver = EEPROM_6000_TX_POWER_VERSION,
	.num_of_queues = IWLAGN_NUM_QUEUES,
	.num_of_ampdu_queues = IWLAGN_NUM_AMPDU_QUEUES,
	.mod_params = &iwlagn_mod_params,
	.valid_tx_ant = ANT_BC,
	.valid_rx_ant = ANT_BC,
	.pll_cfg_val = 0,
	.set_l0s = true,
	.use_bsm = false,
	.pa_type = IWL_PA_INTERNAL,
	.max_ll_items = OTP_MAX_LL_ITEMS_6x00,
	.shadow_ram_support = true,
	.led_compensation = 51,
	.chain_noise_num_beacons = IWL_CAL_NUM_BEACONS,
	.supports_idle = true,
	.adv_thermal_throttle = true,
	.support_ct_kill_exit = true,
	.plcp_delta_threshold = IWL_MAX_PLCP_ERR_THRESHOLD_DEF,
	.chain_noise_scale = 1000,
	.monitor_recover_period = IWL_MONITORING_PERIOD,
	.max_event_log_size = 1024,
	.ucode_tracing = true,
	.sensitivity_calib_by_driver = true,
	.chain_noise_calib_by_driver = true,
};

struct iwl_cfg iwl6050_2agn_cfg = {
	.name = "Intel(R) Centrino(R) Advanced-N + WiMAX 6250 AGN",
	.fw_name_pre = IWL6050_FW_PRE,
	.ucode_api_max = IWL6050_UCODE_API_MAX,
	.ucode_api_min = IWL6050_UCODE_API_MIN,
	.sku = IWL_SKU_A|IWL_SKU_G|IWL_SKU_N,
	.ops = &iwl6000_ops,
	.eeprom_size = OTP_LOW_IMAGE_SIZE,
	.eeprom_ver = EEPROM_6050_EEPROM_VERSION,
	.eeprom_calib_ver = EEPROM_6050_TX_POWER_VERSION,
	.num_of_queues = IWLAGN_NUM_QUEUES,
	.num_of_ampdu_queues = IWLAGN_NUM_AMPDU_QUEUES,
	.mod_params = &iwlagn_mod_params,
	.valid_tx_ant = ANT_AB,
	.valid_rx_ant = ANT_AB,
	.pll_cfg_val = 0,
	.set_l0s = true,
	.use_bsm = false,
	.pa_type = IWL_PA_SYSTEM,
	.max_ll_items = OTP_MAX_LL_ITEMS_6x50,
	.shadow_ram_support = true,
	.ht_greenfield_support = true,
	.led_compensation = 51,
	.use_rts_for_aggregation = true, /* use rts/cts protection */
	.chain_noise_num_beacons = IWL_CAL_NUM_BEACONS,
	.supports_idle = true,
	.adv_thermal_throttle = true,
	.support_ct_kill_exit = true,
	.plcp_delta_threshold = IWL_MAX_PLCP_ERR_THRESHOLD_DEF,
	.chain_noise_scale = 1500,
	.monitor_recover_period = IWL_MONITORING_PERIOD,
	.max_event_log_size = 1024,
	.ucode_tracing = true,
	.sensitivity_calib_by_driver = true,
	.chain_noise_calib_by_driver = true,
	.need_dc_calib = true,
};

struct iwl_cfg iwl6050g2_bgn_cfg = {
	.name = "6050 Series 1x2 BGN Gen2",
	.fw_name_pre = IWL6050_FW_PRE,
	.ucode_api_max = IWL6050_UCODE_API_MAX,
	.ucode_api_min = IWL6050_UCODE_API_MIN,
	.sku = IWL_SKU_G|IWL_SKU_N,
	.ops = &iwl6000_ops,
	.eeprom_size = OTP_LOW_IMAGE_SIZE,
	.eeprom_ver = EEPROM_6050G2_EEPROM_VERSION,
	.eeprom_calib_ver = EEPROM_6050G2_TX_POWER_VERSION,
	.num_of_queues = IWLAGN_NUM_QUEUES,
	.num_of_ampdu_queues = IWLAGN_NUM_AMPDU_QUEUES,
	.mod_params = &iwlagn_mod_params,
	.valid_tx_ant = ANT_A,
	.valid_rx_ant = ANT_AB,
	.pll_cfg_val = 0,
	.set_l0s = true,
	.use_bsm = false,
	.pa_type = IWL_PA_SYSTEM,
	.max_ll_items = OTP_MAX_LL_ITEMS_6x50,
	.shadow_ram_support = true,
	.ht_greenfield_support = true,
	.led_compensation = 51,
	.use_rts_for_aggregation = true, /* use rts/cts protection */
	.chain_noise_num_beacons = IWL_CAL_NUM_BEACONS,
	.supports_idle = true,
	.adv_thermal_throttle = true,
	.support_ct_kill_exit = true,
	.plcp_delta_threshold = IWL_MAX_PLCP_ERR_THRESHOLD_DEF,
	.chain_noise_scale = 1500,
	.monitor_recover_period = IWL_MONITORING_PERIOD,
	.max_event_log_size = 1024,
	.ucode_tracing = true,
	.sensitivity_calib_by_driver = true,
	.chain_noise_calib_by_driver = true,
	.need_dc_calib = true,
<<<<<<< HEAD
};

struct iwl_cfg iwl6050g2_bgn_cfg = {
	.name = "6050 Series 1x2 BGN Gen2",
	.fw_name_pre = IWL6050_FW_PRE,
	.ucode_api_max = IWL6050_UCODE_API_MAX,
	.ucode_api_min = IWL6050_UCODE_API_MIN,
	.sku = IWL_SKU_G|IWL_SKU_N,
	.ops = &iwl6000_ops,
	.eeprom_size = OTP_LOW_IMAGE_SIZE,
	.eeprom_ver = EEPROM_6050G2_EEPROM_VERSION,
	.eeprom_calib_ver = EEPROM_6050G2_TX_POWER_VERSION,
	.num_of_queues = IWLAGN_NUM_QUEUES,
	.num_of_ampdu_queues = IWLAGN_NUM_AMPDU_QUEUES,
	.mod_params = &iwlagn_mod_params,
	.valid_tx_ant = ANT_A,
	.valid_rx_ant = ANT_AB,
	.pll_cfg_val = 0,
	.set_l0s = true,
	.use_bsm = false,
	.pa_type = IWL_PA_SYSTEM,
	.max_ll_items = OTP_MAX_LL_ITEMS_6x50,
	.shadow_ram_support = true,
	.ht_greenfield_support = true,
	.led_compensation = 51,
	.use_rts_for_ht = true, /* use rts/cts protection */
	.chain_noise_num_beacons = IWL_CAL_NUM_BEACONS,
	.supports_idle = true,
	.adv_thermal_throttle = true,
	.support_ct_kill_exit = true,
	.plcp_delta_threshold = IWL_MAX_PLCP_ERR_THRESHOLD_DEF,
	.chain_noise_scale = 1500,
	.monitor_recover_period = IWL_MONITORING_PERIOD,
	.max_event_log_size = 1024,
	.ucode_tracing = true,
	.sensitivity_calib_by_driver = true,
	.chain_noise_calib_by_driver = true,
	.need_dc_calib = true,
=======
>>>>>>> 56385a12
};

struct iwl_cfg iwl6050_2abg_cfg = {
	.name = "Intel(R) Centrino(R) Advanced-N + WiMAX 6250 ABG",
	.fw_name_pre = IWL6050_FW_PRE,
	.ucode_api_max = IWL6050_UCODE_API_MAX,
	.ucode_api_min = IWL6050_UCODE_API_MIN,
	.sku = IWL_SKU_A|IWL_SKU_G,
	.ops = &iwl6000_ops,
	.eeprom_size = OTP_LOW_IMAGE_SIZE,
	.eeprom_ver = EEPROM_6050_EEPROM_VERSION,
	.eeprom_calib_ver = EEPROM_6050_TX_POWER_VERSION,
	.num_of_queues = IWLAGN_NUM_QUEUES,
	.num_of_ampdu_queues = IWLAGN_NUM_AMPDU_QUEUES,
	.mod_params = &iwlagn_mod_params,
	.valid_tx_ant = ANT_AB,
	.valid_rx_ant = ANT_AB,
	.pll_cfg_val = 0,
	.set_l0s = true,
	.use_bsm = false,
	.pa_type = IWL_PA_SYSTEM,
	.max_ll_items = OTP_MAX_LL_ITEMS_6x50,
	.shadow_ram_support = true,
	.led_compensation = 51,
	.chain_noise_num_beacons = IWL_CAL_NUM_BEACONS,
	.supports_idle = true,
	.adv_thermal_throttle = true,
	.support_ct_kill_exit = true,
	.plcp_delta_threshold = IWL_MAX_PLCP_ERR_THRESHOLD_DEF,
	.chain_noise_scale = 1500,
	.monitor_recover_period = IWL_MONITORING_PERIOD,
	.max_event_log_size = 1024,
	.ucode_tracing = true,
	.sensitivity_calib_by_driver = true,
	.chain_noise_calib_by_driver = true,
	.need_dc_calib = true,
};

struct iwl_cfg iwl6000_3agn_cfg = {
	.name = "Intel(R) Centrino(R) Ultimate-N 6300 AGN",
	.fw_name_pre = IWL6000_FW_PRE,
	.ucode_api_max = IWL6000_UCODE_API_MAX,
	.ucode_api_min = IWL6000_UCODE_API_MIN,
	.sku = IWL_SKU_A|IWL_SKU_G|IWL_SKU_N,
	.ops = &iwl6000_ops,
	.eeprom_size = OTP_LOW_IMAGE_SIZE,
	.eeprom_ver = EEPROM_6000_EEPROM_VERSION,
	.eeprom_calib_ver = EEPROM_6000_TX_POWER_VERSION,
	.num_of_queues = IWLAGN_NUM_QUEUES,
	.num_of_ampdu_queues = IWLAGN_NUM_AMPDU_QUEUES,
	.mod_params = &iwlagn_mod_params,
	.valid_tx_ant = ANT_ABC,
	.valid_rx_ant = ANT_ABC,
	.pll_cfg_val = 0,
	.set_l0s = true,
	.use_bsm = false,
	.pa_type = IWL_PA_SYSTEM,
	.max_ll_items = OTP_MAX_LL_ITEMS_6x00,
	.shadow_ram_support = true,
	.ht_greenfield_support = true,
	.led_compensation = 51,
	.use_rts_for_aggregation = true, /* use rts/cts protection */
	.chain_noise_num_beacons = IWL_CAL_NUM_BEACONS,
	.supports_idle = true,
	.adv_thermal_throttle = true,
	.support_ct_kill_exit = true,
	.plcp_delta_threshold = IWL_MAX_PLCP_ERR_THRESHOLD_DEF,
	.chain_noise_scale = 1000,
	.monitor_recover_period = IWL_MONITORING_PERIOD,
	.max_event_log_size = 1024,
	.ucode_tracing = true,
	.sensitivity_calib_by_driver = true,
	.chain_noise_calib_by_driver = true,
};

MODULE_FIRMWARE(IWL6000_MODULE_FIRMWARE(IWL6000_UCODE_API_MAX));
MODULE_FIRMWARE(IWL6050_MODULE_FIRMWARE(IWL6050_UCODE_API_MAX));
MODULE_FIRMWARE(IWL6000G2A_MODULE_FIRMWARE(IWL6000G2_UCODE_API_MAX));
MODULE_FIRMWARE(IWL6000G2B_MODULE_FIRMWARE(IWL6000G2_UCODE_API_MAX));<|MERGE_RESOLUTION|>--- conflicted
+++ resolved
@@ -489,11 +489,7 @@
 	.shadow_ram_support = true,
 	.ht_greenfield_support = true,
 	.led_compensation = 51,
-<<<<<<< HEAD
-	.use_rts_for_ht = true, /* use rts/cts protection */
-=======
 	.use_rts_for_aggregation = true, /* use rts/cts protection */
->>>>>>> 56385a12
 	.chain_noise_num_beacons = IWL_CAL_NUM_BEACONS,
 	.supports_idle = true,
 	.adv_thermal_throttle = true,
@@ -567,11 +563,7 @@
 	.shadow_ram_support = true,
 	.ht_greenfield_support = true,
 	.led_compensation = 51,
-<<<<<<< HEAD
-	.use_rts_for_ht = true, /* use rts/cts protection */
-=======
 	.use_rts_for_aggregation = true, /* use rts/cts protection */
->>>>>>> 56385a12
 	.chain_noise_num_beacons = IWL_CAL_NUM_BEACONS,
 	.supports_idle = true,
 	.adv_thermal_throttle = true,
@@ -645,11 +637,7 @@
 	.shadow_ram_support = true,
 	.ht_greenfield_support = true,
 	.led_compensation = 51,
-<<<<<<< HEAD
-	.use_rts_for_ht = true, /* use rts/cts protection */
-=======
 	.use_rts_for_aggregation = true, /* use rts/cts protection */
->>>>>>> 56385a12
 	.chain_noise_num_beacons = IWL_CAL_NUM_BEACONS,
 	.supports_idle = true,
 	.adv_thermal_throttle = true,
@@ -884,47 +872,6 @@
 	.sensitivity_calib_by_driver = true,
 	.chain_noise_calib_by_driver = true,
 	.need_dc_calib = true,
-<<<<<<< HEAD
-};
-
-struct iwl_cfg iwl6050g2_bgn_cfg = {
-	.name = "6050 Series 1x2 BGN Gen2",
-	.fw_name_pre = IWL6050_FW_PRE,
-	.ucode_api_max = IWL6050_UCODE_API_MAX,
-	.ucode_api_min = IWL6050_UCODE_API_MIN,
-	.sku = IWL_SKU_G|IWL_SKU_N,
-	.ops = &iwl6000_ops,
-	.eeprom_size = OTP_LOW_IMAGE_SIZE,
-	.eeprom_ver = EEPROM_6050G2_EEPROM_VERSION,
-	.eeprom_calib_ver = EEPROM_6050G2_TX_POWER_VERSION,
-	.num_of_queues = IWLAGN_NUM_QUEUES,
-	.num_of_ampdu_queues = IWLAGN_NUM_AMPDU_QUEUES,
-	.mod_params = &iwlagn_mod_params,
-	.valid_tx_ant = ANT_A,
-	.valid_rx_ant = ANT_AB,
-	.pll_cfg_val = 0,
-	.set_l0s = true,
-	.use_bsm = false,
-	.pa_type = IWL_PA_SYSTEM,
-	.max_ll_items = OTP_MAX_LL_ITEMS_6x50,
-	.shadow_ram_support = true,
-	.ht_greenfield_support = true,
-	.led_compensation = 51,
-	.use_rts_for_ht = true, /* use rts/cts protection */
-	.chain_noise_num_beacons = IWL_CAL_NUM_BEACONS,
-	.supports_idle = true,
-	.adv_thermal_throttle = true,
-	.support_ct_kill_exit = true,
-	.plcp_delta_threshold = IWL_MAX_PLCP_ERR_THRESHOLD_DEF,
-	.chain_noise_scale = 1500,
-	.monitor_recover_period = IWL_MONITORING_PERIOD,
-	.max_event_log_size = 1024,
-	.ucode_tracing = true,
-	.sensitivity_calib_by_driver = true,
-	.chain_noise_calib_by_driver = true,
-	.need_dc_calib = true,
-=======
->>>>>>> 56385a12
 };
 
 struct iwl_cfg iwl6050_2abg_cfg = {
